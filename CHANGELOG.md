# Server: v0.5.3 + WebUI: r809
<<<<<<< HEAD
## TL;DR
<!-- TODO: fill before release -->
=======
- added support for a equivalent page to Tachiyomi's Updates tab
- fix launchers not working on macOS M1/arm64
>>>>>>> 60cd61df

## Tachidesk-Server Changelog
- (r956) fix macOS-arm64 bundle launchers not working
- (r957) Workaround StdLib issue and add KtLint to all modules ([#206](https://github.com/Suwayomi/Tachidesk-Server/pull/206) by @Syer10)
- (r960-r963) Add recently updated chapters(Updates) endpoint


## Tachidesk-WebUI Changelog
- (r808) fix chapter list not calling onlineFetch=true
- (r809) add support for Updates



# Server: v0.5.2 + WebUI: r807
## TL;DR
- Fixed Local source not working on Windows
- Fixed Chapter numbers being shown incorrectly

## Tachidesk-Server
### Public API
#### Non-breaking changes
- N/A

#### Breaking changes
- N/A

#### Bug fixes
- (r948) Fix ManaToki (KO) and NewToki (KO) (issue [#202](https://github.com/Suwayomi/Tachidesk-Server/issue/202))
- (r949) Local source: fix windows paths

### Private API
- (r941) Update BytecodeEditor to use Java NIO Paths ([#200](https://github.com/Suwayomi/Tachidesk-Server/pull/200) by @Syer10)
- (r942) Gradle Updates ([#199](https://github.com/Suwayomi/Tachidesk-Server/pull/199) by @Syer10)


## Tachidesk-WebUI
#### Visible changes
- (r804) update text positioning on Reader and Player ([#35](https://github.com/Suwayomi/Tachidesk-WebUI/pull/35) by @voltrare)
- (r806) Source card for Local source is different
- (r807) add Local source guide

#### Bug fixes
- (r805) fix chapter name

#### Internal changes
- N/A



# Server: v0.5.1 + WebUI: r803
## TL;DR
- Loading sources' manga list is at least twice as fast
- Added support for Tachiyomi's Local source
- Added BasicAuth support, now you can protect your Tachidesk instance if you are running it on a public server
- Added ability to turn off cache for image requests

## Tachidesk-Server
### Public API
#### Non-breaking changes
- (r915) add BasicAuth support
- (r918) add ability to delete downloaded chapters
- (r923-r930) add Local Source
- (r938) add ability to turn off cache for image requests

#### Breaking changes
- N/A

#### Bug fixes
- (r917) detect if a downloaded chapter is missing

### Private API
- (r913) remove expand char limit on MangaTable columns
- (r914) migrate to Javalin 4
- (r921) depricate zero based chapters
- (r937) add ChapterRecognition from tachiyomi, closes #10



## Tachidesk-WebUI
#### Visible changes
- (r790) nice looking progress percentage
- (r791) show a Delete button for downloaded chapters
- (r792) Update hover effect using more of Material-UI color pallete ([#29](https://github.com/Suwayomi/Tachidesk-WebUI/pull/29) by @voltrare)
- (r793) Optimize images ([#32](https://github.com/Suwayomi/Tachidesk-WebUI/pull/32) by @phanirithvij)
- (r794) try fix #30 ([#31](https://github.com/Suwayomi/Tachidesk-WebUI/pull/31) by @phanirithvij)
- (r795) fix viewing page number when the string is long
- (r796) show proper display name for source
- (r797) fail gracefully when a thumbnail has errors
- (r798) fix when a source fails to load mangas
- (r800) add Local source ([#31](https://github.com/Suwayomi/Tachidesk-WebUI/pull/31))
- (r803) add support for useCache

#### Bug fixes
- N/A

#### Internal changes
- N/A



# Server: v0.5.0 + WebUI: r789
## TL;DR
- You can now install APK extensions from the extensions page
- WebUI now comes with an updated Material Design looks and is faster a little bit.
- WebUI now shows Nsfw content by default, disable it in settings if you prefer to not see Nsfw stuff
- Added support for configuration of sources, this enables MangaDex, Komga, Cubari and many other sources
- Chapters in the Manga page and Sources in the source page now look nicer and will glow with mouse hover

## Tachidesk-Server
### Public API
#### Non-breaking changes
- (r888) add installing APK from external sources endpoint

#### Breaking changes
- (r877 [#188](https://github.com/Suwayomi/Tachidesk-Server/pull/188) by @Syer10) `MangaDataClass.genre` changed type to `List<String>`

#### Bug fixes
- (r899-r901) fix when an external apk is installed and it doesn't have the default tachiyomi-extensions name
- (r905) fix a bug where if two sources return the same URL, a false duplicate might be detected

### Private API
- (r887) the `run` task won't call `downloadWebUI` now
- (r902) cleanup print/ln instances
- (r906) better handling of uninstalling Extensions

## Tachidesk-WebUI
#### Visible changes
- (r770) add support for the new genre type
- (r771) set the default value of `showNsfw` to `true` so we won't have visual artifacts with a clean install
- (r774 [#21](https://github.com/Suwayomi/Tachidesk-WebUI/pull/21) by @voltrare) `ReaderNavbar.jsx`: Swap close and retract Navbar buttons
- (r775 [#23](https://github.com/Suwayomi/Tachidesk-WebUI/pull/23) by @voltrare) `yarn.lock`: Fixes version inconsistency after commit 9b866811b
- (r776 [#23](https://github.com/Suwayomi/Tachidesk-WebUI/pull/23) by @voltrare) add margin between Source and Extension cards, make the Search button look nicer
- (r777) add support for installing external APK files
- (r778) fix the makeToaster?
- (r779) Action button for installing external extension
- (r780 Suwayomi/Tachidesk-WebUI#25) add on hover, active effect to Chapter/Episode card
- (r782-r785) updating material-ui to v5 changed the theme
- (r785-r788) better `SourceCard` looks on mobile, move `SourceDataClass.isConfigurable` gear button to `SourceMangas`
- (r789) implement source configuration

#### Bug fixes
- N/A

#### Internal changes
- (r782-r785) update dependencies, migrate material-ui from v4 to v5



# Server: v0.4.9 + WebUI: r769
## Tachidesk-Server
### Public API
#### Non-breaking changes
- N/A

#### Breaking changes
- (r857) renamed: `SourceDataClass.isNSFW` -> `SourceDataClass.isNsfw`

#### Bug fixes
- N/A

### Private API
- (r850) Bump WebUI version to r767
- (r861) Bump WebUI version to r769

#### Non-code changes
- (r851) Add this changelog file and `CHANGELOG-TEMPLATE.md`
- (r852-r853) `CONTRIBUTING.md`: Add a note about this maintaining this file changelog
- (r855) `CONTRIBUTING.md`: text cleanup
- (r859) `CONTRIBUTING.md`: remove dumb rule
- (r862) `windows-bundler.sh`: update jre
- (r864) add linux and macOS bundler script and launcher scripts
- (r865) fix macOS bundler script and launcher scripts
- (r866) bump electron version to v14.0.0
- (r868) add linux and macOS bundlers to the publish workflow
- (r871) `publish.yml`: remove node module cache, won't need it anymore
- (r873) `publish.yml` and `build_push.yml`: fix oopsies


## Tachidesk-WebUI
#### Visible changes
- (r767-r769) Support for hiding NSFW content in settings screen, extensions screen, sources screen

#### Bug fixes
- N/A

#### Internal changes
- (r767) Remove some duplicate dependency declaration from `package.json`

#### Non-code changes
- (r42-r45) Change `README.md`: some links and stuff 
- (r45-r765) Add all of the commit history from when WebUI was separated from Server, jumping from r45 to r765 (r45 is exactly the same as r765)
- (r766) Steal `.gitattributes` from Tachidesk-Server
- (r767) Dependency cleanup in `package.json`




# Server: v0.4.8 + WebUI: r41
## Tachidesk-Server
### Public API
#### Non-breaking changes
- Added support for serializing Search Filters
- `SourceDataClass` now has a `isNsfw` key

#### Breaking changes
- N/A

#### Bug fixes
- Fixed a bug where backup restore reversed chapter order
- Open Site feature now works properly (https://github.com/Suwayomi/Tachidesk-WebUI/issues/19)

### Private API
- Added `CloudflareInterceptor` from TachiWeb-Server
- Restoring backup for mangas in library(merging manga data) is now supported

## Tachidesk-WebUI
#### Visible changes
- Better looking manga card titles
- Better reader title, next, prev buttons

#### Bug fixes
- Open Site feature now works properly (https://github.com/Suwayomi/Tachidesk-WebUI/issues/19)
- Re-ordering categories now works

#### Internal changes
- N/A<|MERGE_RESOLUTION|>--- conflicted
+++ resolved
@@ -1,11 +1,6 @@
 # Server: v0.5.3 + WebUI: r809
-<<<<<<< HEAD
-## TL;DR
-<!-- TODO: fill before release -->
-=======
 - added support for a equivalent page to Tachiyomi's Updates tab
 - fix launchers not working on macOS M1/arm64
->>>>>>> 60cd61df
 
 ## Tachidesk-Server Changelog
 - (r956) fix macOS-arm64 bundle launchers not working
